--- conflicted
+++ resolved
@@ -59,7 +59,7 @@
                         content=[comp.div(l_id) for l_id in loading_ids]
                     ),
                     comp.div('header-buffer', css_classes='flex-grow-1'),
-                    *not_none([c.header_right(config) for c in comps])
+                    *not_none([c.header_right() for c in comps])
                 ]
             ),
             width=3
@@ -108,11 +108,6 @@
     session = Session(cache, config, market_filters)
 
     _comps = [
-<<<<<<< HEAD
-        components.OverviewComponent(),
-        components.MarketComponent(market_filters),
-        components.RunnersComponent(),
-=======
         components.OverviewComponent(
             pathname="/",
             container_id="container-overview"
@@ -132,27 +127,26 @@
             sidebar_id = 'container-filters-plot',
             loading_id = 'runners-loading'
         ),
->>>>>>> 6f77d276
         components.FigureComponent(),
         components.StrategyComponent(),
         components.OrdersComponent(),
         components.LibraryComponent(),
         components.TimingsComponent()
     ]
-    notifications = [c.NOTIFICATION_ID for c in _comps if c.NOTIFICATION_ID]
+    notifications = [c.notification_id for c in _comps if c.notification_id]
     _comps.append(components.LoggerComponent(notifications))
     components.components_callback(app, _comps)
 
     for c in _comps:
-        c.callbacks(app, session, config)
+        c.callbacks(app, session)
 
     loading_ids = [c.loading_ids() for c in _comps]
     loading_ids = [item for sublist in loading_ids for item in sublist]
 
 
-    containers = not_none([c.display_spec(config) for c in _comps])
-    sidebars = not_none([c.sidebar(config) for c in _comps])
-    navs = not_none([c.nav_item(config) for c in _comps])
+    containers = not_none([c.display_spec() for c in _comps])
+    sidebars = not_none([c.sidebar() for c in _comps])
+    navs = not_none([c.nav_item() for c in _comps])
     nav = get_nav(navs)
     header = get_header(loading_ids, config, _comps)
     stores = [comp.store(store_id) for store_id in notifications]
@@ -160,7 +154,7 @@
 
     app.layout = html.Div([
         dcc.Location(id="url"),
-        html.Div(general.flatten([c.modals(config) for c in _comps])),
+        html.Div(general.flatten([c.modals() for c in _comps])),
         html.Div(stores),
         html.Div(
             [
@@ -175,7 +169,7 @@
             id='browser-container',
             className='d-flex flex-column'
         ),
-        html.Div(general.flatten([c.tooltips(config) for c in _comps]))
+        html.Div(general.flatten([c.tooltips() for c in _comps]))
     ])
 
     return app
